--- conflicted
+++ resolved
@@ -80,11 +80,7 @@
                 Duplicate List
               <% end %>
               <!-- Analytics Link (GET request, so link_to works fine) -->
-<<<<<<< HEAD
               <%= link_to list_analytics_path(@list),
-=======
-              <%= link_to analytics_list_path(@list),
->>>>>>> 36163540
                 class: "flex items-center px-4 py-2 text-sm text-gray-700 hover:bg-gray-100 transition-colors duration-200" do %>
                 <svg class="w-4 h-4 mr-3" fill="none" stroke="currentColor" viewBox="0 0 24 24">
                   <path stroke-linecap="round" stroke-linejoin="round" stroke-width="2" d="M9 19v-6a2 2 0 00-2-2H5a2 2 0 00-2 2v6a2 2 0 002 2h2a2 2 0 002-2zm0 0V9a2 2 0 012-2h2a2 2 0 012 2v10m-6 0a2 2 0 002 2h2a2 2 0 002-2m0 0V5a2 2 0 012-2h2a2 2 0 012 2v14a2 2 0 01-2 2h-2a2 2 0 01-2-2z"></path>
